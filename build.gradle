def libraryGroup = 'org.rekotlin'
<<<<<<< HEAD
def libraryVersion = '1.0.3'
=======
def libraryVersion = '1.0.2'
>>>>>>> 1f506a24

buildscript {
    ext.kotlin_version = '1.3.30'
    ext.dokka_version = '0.9.18'
    ext.junitPlugin_version = '1.0.0'
    ext.junit_jupiter_version = '5.0.0-M6'
    ext.junit_platform_launcher = "1.0.0-M6"

    repositories {
        mavenCentral()
        jcenter()
        maven {
            url "https://plugins.gradle.org/m2/"
        }
    }

    dependencies {
        classpath "org.jetbrains.kotlin:kotlin-gradle-plugin:$kotlin_version"
        classpath "org.jetbrains.dokka:dokka-gradle-plugin:${dokka_version}"
        classpath "org.junit.platform:junit-platform-gradle-plugin:${junitPlugin_version}"
        classpath 'com.jfrog.bintray.gradle:gradle-bintray-plugin:1.7.3'
    }
}

apply plugin: 'kotlin'
apply plugin: 'maven-publish'
apply plugin: 'org.jetbrains.dokka'
apply plugin: 'org.junit.platform.gradle.plugin'
apply plugin: 'com.jfrog.bintray'

repositories {
    mavenCentral()
    jcenter()
    maven {
        url "https://plugins.gradle.org/m2/"
    }
}

dependencies {
    compile "org.jetbrains.kotlin:kotlin-stdlib-jdk7:$kotlin_version"
    testCompile "org.junit.jupiter:junit-jupiter-api:$junit_jupiter_version"
    testRuntime "org.junit.jupiter:junit-jupiter-engine:$junit_jupiter_version"
    testRuntime "org.junit.platform:junit-platform-launcher:$junit_platform_launcher"
}

test {
    testLogging {
        events 'started', 'passed'
    }
}

compileKotlin {
    sourceCompatibility = JavaVersion.VERSION_1_7
    targetCompatibility = JavaVersion.VERSION_1_7
    kotlinOptions.jvmTarget = "1.6"
}
compileTestKotlin {
    sourceCompatibility = JavaVersion.VERSION_1_7
    targetCompatibility = JavaVersion.VERSION_1_7
    kotlinOptions.jvmTarget = "1.6"
}

bintray {
    user = System.getenv('bintrayUser')
    key = System.getenv('bintrayKey')
    publications = ['rekotlin']
    pkg {
        repo = 'rekotlin'
        name = 'rekotlin'
        userOrg = 'rekotlin'
        websiteUrl = 'https://github.com/ReKotlin/ReKotlin'
        vcsUrl = 'https://github.com/ReKotlin/ReKotlin.git'
        licenses = ["MIT"]
        publish = true
        version {
            name = libraryVersion
            desc = 'ReKotlin Library'
            released = new Date()
        }
    }
}

task sourcesJar(type: Jar, dependsOn: classes) {
    classifier = 'sources'
    from sourceSets.main.allSource
}

task dokkaJavadoc(type: org.jetbrains.dokka.gradle.DokkaTask) {
    outputFormat = 'javadoc'
    outputDirectory = javadoc.destinationDir
    inputs.dir 'src/main/kotlin'
}

task javadocJar(type: Jar, dependsOn: dokkaJavadoc) {
    classifier = 'javadoc'
    from javadoc.destinationDir
}

artifacts {
    archives jar
    archives sourcesJar
    archives javadocJar
}

publishing {
    publications {
        rekotlin(MavenPublication) {
            groupId libraryGroup
            artifactId 'rekotlin'
            version libraryVersion
            from components.java
            artifact(javadocJar)
            artifact(sourcesJar)
        }
    }
}<|MERGE_RESOLUTION|>--- conflicted
+++ resolved
@@ -1,9 +1,5 @@
 def libraryGroup = 'org.rekotlin'
-<<<<<<< HEAD
-def libraryVersion = '1.0.3'
-=======
 def libraryVersion = '1.0.2'
->>>>>>> 1f506a24
 
 buildscript {
     ext.kotlin_version = '1.3.30'
